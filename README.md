# Simple Sagemaker 
A **simpler** and **cheaper** way to distribute work (python/shell/training) work on machines of your choice in the (AWS) cloud.

**Note: this (initial) work is still in progress. Only SageMaker's [PyTorch](https://sagemaker.readthedocs.io/en/stable/frameworks/pytorch/index.html) and [TensorFlow](https://sagemaker.readthedocs.io/en/stable/frameworks/tensorflow/index.html) frameworks are currently supported. But, these frameworks are enough to distribute any type of work, including shell commands, just without the specific customization.**

## Requirements
1. Python 3.6+
2. An AWS account + region and credentials configured for boto3, as explained on the [Boto3 docs](https://boto3.amazonaws.com/v1/documentation/api/latest/guide/credentials.html)

## Getting started
To install *Simple Sagemaker*
```
pip install simple-sagemaker
```
Then, to get the shell command `cat /proc/cpuinfo && nvidia-smi` run on a single ml.p3.2xlarge instance, run the following `ssm` command (documentation of the `ssm` CLI is given [below](#cli)):
```bash
ssm shell -p simple-sagemaker-example-cli-shell -t shell-task -o ./output --cmd_line "cat /proc/cpuinfo && nvidia-smi"
```

Output including the logs with script stdout is downloaded to `./output`.

```bash
$ cat ./output/logs/logs0
processor: 0
model name: Intel(R) Xeon(R) CPU E5-2686 v4 @ 2.30GHz
cpu cores: 4
....
processor: 2
....
processor: 7
....
+-----------------------------------------------------------------------------+
| NVIDIA-SMI 440.33.01    Driver Version: 440.33.01    CUDA Version: 10.2     |
|-------------------------------+----------------------+----------------------+
| GPU  Name        Persistence-M| Bus-Id        Disp.A | Volatile Uncorr. ECC |
| Fan  Temp  Perf  Pwr:Usage/Cap|         Memory-Usage | GPU-Util  Compute M. |
|===============================+======================+======================|
|   0  Tesla V100-SXM2...  On   | 00000000:00:1E.0 Off |                    0 |
| N/A   46C    P0    27W / 300W |      0MiB / 16160MiB |      0%      Default |
+-------------------------------+----------------------+----------------------+
....
```

Similarly, to run the following `worker1.py` on two *ml.p3.2xlarge* *spot* instances
```python
import torch

for i in range(torch.cuda.device_count()):
    print(f"-***- Device {i}: {torch.cuda.get_device_properties(i)}")
```
Just run the below `ssm` command:
```bash
ssm run -p simple-sagemaker-example-cli -t task1 -e worker1.py -o ./output/example1 --it ml.p3.2xlarge --ic 2
```
The output is saved to `./output/example1`, logs to `./output/example1/logs/logs0` and `./output/example1/logs/logs1`:
```bash
$ cat ./output/example1/logs/logs0
...
-***- Device 0: _CudaDeviceProperties(name='Tesla V100-SXM2-16GB', major=7, minor=0, total_memory=16160MB, multi_processor_count=80)
...
```
It's recommended to review the [fully featured advanced example](#A-fully-featured-advanced-example), as a demonstration of most features.

## More examples (below)
CLI based examples:
- [Passing command line arguments](#Passing-command-line-arguments)
- [Task state and output](#Task-state-and-output)
- [Providing input data](#Providing-channel-data)
- [Chaining tasks](#Chaining-tasks)
- [Configuring the docker image](#Configuring-the-docker-image)
- [Defining code dependencies](#Defining-code-dependencies)

API based example:
- [Single file example](#Single-file-example)

# Background
*Simple Sagemaker* is a thin wrapper around SageMaker's training **jobs**, that makes distribution of work (python/shell) on [any supported instance type](https://aws.amazon.com/sagemaker/pricing/) **very simple**. 

The distribution solution is composed of two parts, one on each side: a **runner** on the client machine that manages the distribution process, and a **worker** which is the code being distributed on the cloud.
* The **runner** is the main part of this package, can mostly be controlled by using the `ssm` command line interface (CLI), or be fully customized by using the python API.
* The **worker** is basically the work (shell/python code) being distributed. Python code may be adapted to use a small `task_toolkit` library (that is automatically injected to the **worker**) for getting the environment configuration (`WorkerConfig`, see [below](#Configuration)), i.e. input/output/state paths, running parameters, and to mark a job as completed. Shell command can access the same parameters on the command line, and completion is determined by the exit code (i.e. 0 is a success) etc.

The **runner** is used to configure **tasks** and **projects**: 
- A **task** is a logical step that runs on a defined input and provide output. It's defined by providing a local code path, entrypoint, and a list of additional local dependencies
- A SageMaker **job** is a **task** instance, i.e. a single **job** is created each time a **task** is executed
    - State is maintained between consecutive execution of the same **task** (see more [below](#Task-state-and-output))
    - Task can be marked as completed, to avoid re-running it next time (unless enforced otherwise)
- A **project** is a series of related **tasks**, with possible dependencies
    - The output of a completed task can be consumed as input by a consecutive task

# Main features
1. "Simpler" - Except for holding an AWS account credentials, no other pre-configuration nor knowledge is assumed (well, almost :). Behind the scenes you get:
    - Jobs IAM role creation, including policies for accessing needed S3 buckets
    - Building and uploading a customized docker image to AWS (ECS service)
    - Synchronizing local source code / input data to a S3 bucket
    - Downloading the results from S3
    - ...
2. "Cheaper" - ["pay only for what you use"](https://aws.amazon.com/sagemaker/pricing/), and save [up to 90% of the cost](https://docs.aws.amazon.com/sagemaker/latest/dg/model-managed-spot-training.html) with spot instances, which got used by default!
3. Abstraction of how data is maintained on AWS (S3 service)
    - No need to mess with S3 paths, the data is automatically
    - State is automatically maintained between consecutive execution of **jobs** that belongs to the same **task**
4. A simple way to define how data flows between **tasks** of the same **project**, e.g. how the first **task**'s outputs is used as an input for a second **task**
5. (Almost) no code changes are to the existing code - the API is mostly wrapped by a command line interface (named `ssm`) to control the execution (a.k.a implement the **runner**, see below)
    - In most cases it's only about 1 line for getting the environment configuration (e.g. input/output/state paths and running parameters, see [below](#Configuration)) and passing it on to the original code
6. Easy customization of the docker image (based on a pre-built one)
7. The rest of the SageMaker advantages, which (mostly) behaves "normally" as defined by AWS, e.g.
    - (Amazon SageMaker Developer Guide)[https://docs.aws.amazon.com/sagemaker/latest/dg/whatis.html]
    - (Amazon SageMaker Python SDK @ Read the Docs)[https://sagemaker.readthedocs.io/en/stable/index.html]


## High level flow diagram
![High level flow diagram](https://github.com/shiftan/simple_sagemaker/blob/master/docs/high_level_flow.svg?raw=true "High level flow")

# Worker environment
The worker entry point (`entry_point` parameter), directory (`source_dir` for python code, `dir_files` for shell script), 
along with all dependencies (`dependencies` parameter) are getting copied to a single directory (`/opt/ml/code`) on each instance, 
and the entry point is then executed. 
On top of the above, for python code tasks, the `task_toolkit` library is also added as a dependency in this folder.

## Configuration
The worker can access the environment configuration parameters in two ways:
1. The environment variables, e.g. `SM_NUM_CPUS` represents the number of CPUs.
2. Using the `worker_lib` library: initialize a `WorkerConfig` instance, `worker_config = worker_lib.WorkerConfig()`, and then all params can be accessible from the `worker_config` variable, e.g.  `worker_lib.num_cpus` is the number of CPUs.

The complete list of configuration parameters:

| Description | Environment variable | `worker_config` field name | Example |
| ----------- | ----------- | ----------- | ----------- |
| The name of the current running **job** | SAGEMAKER_JOB_NAME | job_name | 'task1-2020-09-23-17-12-46-0JNcrR6H'
| **Input channels**:|
| Names of the input channels | SM_CHANNELS | channels | ['data']
| The data input channel | SM_CHANNEL_DATA | channel_data | '/opt/ml/input/data/data'
| Path where the input model (given by `model_uri` parameter) is located | SM_CHANNEL_MODEL | channel_model | '/opt/ml/input/data/model'
| Generally - path where the channel [ChannelName] is located | SM_CHANNEL_[ChannelName] | channel_[ChannelName] | '/opt/ml/input/data/[ChannelName]'
| Additional command line parameters / hyperparameters | SM_HPS | hps | {'arg': 'hello world!', 'task': 1, 'worker': 1}
| **State**:|
| The root path of where state should be stored | SSM_STATE | state | '/state'
| The instance specific state path | SSM_INSTANCE_STATE | instance_state | '/state/algo-1'
| **Output**:|
| The path where output data should be stored | SM_OUTPUT_DATA_DIR | output_data_dir | '/opt/ml/output/data'
| Path where model output should be stored | SM_MODEL_DIR | model_dir | '/opt/ml/model'
| **System**:|
| The number of available CPUs on this instance | SM_NUM_CPUS | num_cpus | 2
| The number of available GPUs  instance| SM_NUM_GPUS | num_gpus | 1
| Name of the current host | SM_CURRENT_HOST | current_host | 'algo-1'
| Names of all other hosts that are running on this **job** | SM_HOSTS | hosts | ['algo-1', 'algo-2']
| The name of the network interface | SM_NETWORK_INTERFACE_NAME | network_interface_name | 'eth0'

## State
State is maintained between executions of the same **task**, i.e. between **jobs** that belongs to the same **task**.
The local path is available in `worker_config.state`. 
When running multiple instances, the state data is merged into a single directory (post execution).  To avoid collisions, set the `init_multi_instance_state` parameter of `WorkerConfig` constructor to `True` (the default behavior), which initializes a per instance sub directory, and keep it in `worker_config.instance_state`. On top of that, `WorkerConfig` provides an additional important API to mark the **task** as completed: `worker_config.markCompleted()`. If all instances of a **job** marked it as completed, the **task** is assumed to be completed by that **job**, which allows:
1. To skip it next time (unless enforced otherwise e.g. by using `--force_running` or if the state is cleared using `clean_state`)
2. To use its output as input for other **tasks** (see below: ["Chaining tasks"](#Chaining-tasks))

## Output
On top of the state, there're 3 main other output mechanisms:
1. Logs - any output written to standard output / error
2. Output data - any data in `worker_config.output_data_dir` is compressed into a output.tar.gz. Only the main instance output data is kept.
3. Model - any data in `worker_config.model_dir` is compressed into a model.tar.gz. As data from all instance is merged, be carful with collisions.


# Data maintenance on S3
All data, including input, code, state and output, is maintained on S3. The bucket to use can be defined, or the default one is used.
The files and directories structure is as follows:
```
[Bucket name]/[Project name]/[Task name]
|-- state
|-- input
|-- [Job name]
|   |-- output
|   |   |-- model.tar.gz
|   |   `-- output.tar.gz
|   `-- source/sourcedir.tar.gz
|-- [Job name 2]
|        ...
```
- state - the task state, shared between all jobs, i.e. task executions
- input - the task input, shared as well
- [Job name] - a per job specific folder
    - model.tar.gz - model output data, merged from *all instances*
    - output.tar.gz - the *main instance* output data (other outputs are ignored)
    - sourcedir.tar.gz - source code and dependencies
- [Job name 2] - another execution of the same task

# Distributed training
Sagemaker's PyTorch and TensorFlow pre-built images has extra customization for distributed training. Make sure to configure `framework`, 
`framework_version` and `py_version` to use the image that matches your needs ([the full list is here](https://github.com/aws/deep-learning-containers/blob/master/available_images.md)). For TensorFlow you'll need to use the `distribution` parameters. For more details on the built in support see:
- PyTorch - [Distributed PyTorch Training](https://sagemaker.readthedocs.io/en/stable/frameworks/pytorch/using_pytorch.html#distributed-pytorch-training)
- TensorFlow - [Distributed TensorFlow Training](https://sagemaker.readthedocs.io/en/stable/frameworks/tensorflow/using_tf.html#distributed-training). 

# CLI
The `ssm` CLI supports 3 commands:
- run - to run a python based task
- shell - to run a shell based task
- data - to manage (download/clear state) the data of an existing task
```bash
$ ssm -h
usage: ssm run [-h] --project_name PROJECT_NAME --task_name TASK_NAME
               [--bucket_name BUCKET_NAME] [--source_dir SOURCE_DIR]
               --entry_point ENTRY_POINT
               [--dependencies DEPENDENCIES [DEPENDENCIES ...]]
               [--instance_type INSTANCE_TYPE]
               [--instance_count INSTANCE_COUNT] [--volume_size VOLUME_SIZE]
<<<<<<< HEAD
               [--no_spot] [--use_spot_instances]
               [--max_wait_mins MAX_WAIT_MINS] [--max_run_mins MAX_RUN_MINS]
               [--aws_repo_name AWS_REPO_NAME] [--repo_name REPO_NAME]
               [--image_tag IMAGE_TAG]
=======
               [--no_spot] [--use_spot_instances] [--max_wait_mins MAX_WAIT_MINS]
               [--max_run_mins MAX_RUN_MINS] [--aws_repo_name aws_repo_name]
               [--repo_name REPO_NAME] [--image_tag IMAGE_TAG]
>>>>>>> f6b9bf1f
               [--docker_file_path_or_content DOCKER_FILE_PATH_OR_CONTENT]
               [--framework {pytorch,tensorflow}]
               [--framework_version FRAMEWORK_VERSION]
               [--py_version PY_VERSION]
               [--input_path INPUT_PATH [INPUT_PATH ...]]
               [--model_uri MODEL_URI] [--input_s3 INPUT_S3 [INPUT_S3 ...]]
               [--input_task INPUT_TASK [INPUT_TASK ...]] [--force_running]
               [--distribution DISTRIBUTION] [--clean_state] [--keep_state]
               [--metric_definitions name regexp] [--enable_sagemaker_metrics]
               [--tag key value] [--output_path OUTPUT_PATH]
               [--download_state] [--download_model] [--download_output]

optional arguments:
  -h, --help            show this help message and exit
  --project_name PROJECT_NAME, -p PROJECT_NAME
                        Project name.
  --task_name TASK_NAME, -t TASK_NAME
                        Task name.

Code:
  --source_dir SOURCE_DIR, -s SOURCE_DIR
                        Path (absolute, relative or an S3 URI) to a directory
                        with any other source code dependencies aside from the
                        entry point file. If source_dir is an S3 URI, it must
                        point to a tar.gz file. Structure within this
                        directory are preserved when running on Amazon
                        SageMaker.
  --entry_point ENTRY_POINT, -e ENTRY_POINT
                        Path (absolute or relative) to the local Python source
                        file which should be executed as the entry point. If
                        source_dir is specified, then entry_point must point
                        to a file located at the root of source_dir.
  --dependencies DEPENDENCIES [DEPENDENCIES ...], -d DEPENDENCIES [DEPENDENCIES ...]
                        A list of paths to directories (absolute or relative)
                        with any additional libraries that will be exported to
                        the container The library folders will be copied to
                        SageMaker in the same folder where the entrypoint is
                        copied.

Instance:
  --instance_type INSTANCE_TYPE, --it INSTANCE_TYPE
                        Type of EC2 instance to use.
  --instance_count INSTANCE_COUNT, --ic INSTANCE_COUNT
                        Number of EC2 instances to use.
  --volume_size VOLUME_SIZE, -v VOLUME_SIZE
                        Size in GB of the EBS volume to use for storing input
                        data. Must be large enough to store input data.
  --no_spot             Use on demand instances
<<<<<<< HEAD
  --use_spot_instances  Specifies whether to use SageMaker Managed Spot
=======
  --use_spot_instances            Specifies whether to use SageMaker Managed Spot
>>>>>>> f6b9bf1f
                        instances.
  --max_wait_mins MAX_WAIT_MINS
                        Timeout in minutes waiting for spot instances. After
                        this amount of time Amazon SageMaker will stop waiting
                        for Spot instances to become available. If 0 is
                        specified and spot instances are used, its set to
                        max_run_mins
  --max_run_mins MAX_RUN_MINS
                        Timeout in minutes for running. After this amount of
                        time Amazon SageMaker terminates the job regardless of
                        its current status.

Image:
<<<<<<< HEAD
  --aws_repo_name AWS_REPO_NAME, --ar AWS_REPO_NAME
=======
  --aws_repo_name aws_repo_name, --ar aws_repo_name
>>>>>>> f6b9bf1f
                        Name of ECS repository.
  --repo_name REPO_NAME, --rn REPO_NAME
                        Name of local repository.
  --image_tag IMAGE_TAG
                        Image tag.
  --docker_file_path_or_content DOCKER_FILE_PATH_OR_CONTENT, --df DOCKER_FILE_PATH_OR_CONTENT
<<<<<<< HEAD
                        Path to a directory containing the DockerFile. The
                        base image should be set to `__BASE_IMAGE__` within
                        the Dockerfile, and is automatically replaced with the
                        correct base image.
=======
                        Path to a directory containing the DockerFile
>>>>>>> f6b9bf1f
  --framework {pytorch,tensorflow}, -f {pytorch,tensorflow}
                        The framework to use, see https://github.com/aws/deep-
                        learning-containers/blob/master/available_images.md
  --framework_version FRAMEWORK_VERSION, --fv FRAMEWORK_VERSION
                        The framework version
  --py_version PY_VERSION, --pv PY_VERSION
                        The python version

Running:
  --force_running       Force running the task even if it's already completed.
  --distribution DISTRIBUTION
                        Tensorflows distribution policy, see https://sagemake
                        r.readthedocs.io/en/stable/frameworks/tensorflow/using
                        _tf.html#distributed-training.
  --tag key value       Tag to be attached to the jobs executed for this task.

I/O:
  --bucket_name BUCKET_NAME, -b BUCKET_NAME
                        S3 bucket name (a default one is used if not given).
  --input_path INPUT_PATH [INPUT_PATH ...], -i INPUT_PATH [INPUT_PATH ...]
                        INPUT: PATH [distribution] Local/s3 path for the input
                        data. If a local path is given, it will be synced to
                        the task folder on the selected S3 bucket before
                        launching the task.
  --model_uri MODEL_URI
                        URI where a pre-trained model is stored, either
                        locally or in S3. If specified, the estimator will
                        create a channel pointing to the model so the training
                        job can download it. This model can be a
                        ‘model.tar.gz’ from a previous training job, or other
                        artifacts coming from a different source.
  --input_s3 INPUT_S3 [INPUT_S3 ...], --iis INPUT_S3 [INPUT_S3 ...]
                        INPUT_S3: INPUT_NAME S3_URI [distribution] Additional
                        S3 input sources (a few can be given).
  --input_task INPUT_TASK [INPUT_TASK ...], --iit INPUT_TASK [INPUT_TASK ...]
                        INPUTTASK: INPUT_NAME TASK_NAME TYPE [distribution]
                        Use an output of a completed task in the same project
                        as an input source (a few can be given). Type should
                        be one of ['state', 'model', 'source', 'output'].
  --clean_state, --cs   Clear the task state before running it. The task will
                        be running again even if it was already completed
                        before.
  --keep_state, --ks    Keep the current task state. If the task is already
                        completed, its current output will be taken without
                        running it again.
  --metric_definitions name regexp, --md name regexp
                        Name and regexp for a metric definition, a few can be
                        given. See https://docs.aws.amazon.com/sagemaker/lates
                        t/dg/training-metrics.html.
  --enable_sagemaker_metrics, -m
                        Enables SageMaker Metrics Time Series. See https://doc
                        s.aws.amazon.com/sagemaker/latest/dg/training-
                        metrics.html.

Download:
  --output_path OUTPUT_PATH, -o OUTPUT_PATH
                        Local path to download the outputs to.
  --download_state      Download the state once task is finished
  --download_model      Download the model once task is finished
  --download_output     Download the output once task is finished
```
Running a shell based task is very similar, except for `source_dir` and `entry_point` which are replaced by
`dir_files` and `cmd_line`, respectively. Run `ssm shell -h` for more details.

To manage the data of an existing command:
```bash
$ ssm data -h 

usage: ssm data [-h] --project_name PROJECT_NAME --task_name TASK_NAME
                [--bucket_name BUCKET_NAME] [--output_path OUTPUT_PATH]
                [--download_state] [--download_model] [--download_output]

optional arguments:
  -h, --help            show this help message and exit
  --project_name PROJECT_NAME, -p PROJECT_NAME
                        Project name.
  --task_name TASK_NAME, -t TASK_NAME
                        Task name.
  --bucket_name BUCKET_NAME, -b BUCKET_NAME
                        S3 bucket name (a default one is used if not given).
  --output_path OUTPUT_PATH, -o OUTPUT_PATH
                        Local path to download the outputs to.
  --download_state      Download the state once task is finished
  --download_model      Download the model once task is finished
  --download_output     Download the output once task is finished
```

# A fully featured advanced example
And now to a real advanced and fully featured version, yet simple to implement.
In order to exemplify most of the possible features, the following files are used in [CLI Example 6_1](https://github.com/shiftan/simple_sagemaker/tree/master/examples/readme_examples/example6):
```
.
|-- Dockerfile
|-- code
|   |-- internal_dependency
|   |   `-- lib2.py
|   |-- requirements.txt
|   `-- worker6.py
|-- data
|   |-- sample_data1.txt
|   `-- sample_data2.txt
`-- external_dependency
    `-- lib1.py
```

- Dockerfile - the dockerfile specifying how to extend the pre-built image
    ```bash
    # __BASE_IMAGE__ is automatically replaced with the correct base image
    FROM __BASE_IMAGE__ 
    RUN pip3 install pandas==0.25.3 scikit-learn==0.21.3
    ```
- code - the source code folder
    - internal_dependency - a dependency that is part of the source code folder
    - requirements.txt - pip requirements file lists needed packages to be installed before running the worker
        ```bash
        transformers==3.0.2
        ```
    - worker6.py - the worker code
- data - input data files
- external_dependency - additional code dependency

The code is then launched a few time by [run.sh](https://github.com/shiftan/simple_sagemaker/tree/master/examples/readme_examples/run.sh), to demonstrate different features:
```bash

# Example 6_1 - a complete example part 1. 
#   - Uses local data folder as input, that is distributed among instances (--i, ShardedByS3Key)
#   - Uses a public s3 bucket as an additional input (--iis)
#   - Builds a custom docker image (--df, --repo_name, --aws_repo_name)
#   - Hyperparameter task_type
#   - 2 instance (--ic)
#   - Use an on-demand instance (--no_spot)
ssm run -p simple-sagemaker-example-cli -t task6-1 -s $BASEDIR/example6/code -e worker6.py \
    -i $BASEDIR/example6/data ShardedByS3Key \
    --iis persons s3://awsglue-datasets/examples/us-legislators/all/persons.json \
    --df $BASEDIR/example6 --repo_name "task6_repo" --aws_repo_name "task6_repo" --no_spot \
    --ic 2 --task_type 1 -o $1/example6_1

# Example 6_2 - a complete example part 2.
#   - Uses outputs from part 1 (--iit)
#   - Uses additional local code dependencies (-d)
#   - Uses the tensorflow framework as pre-built image (-f)
#   - Tags the jobs (--tag)
#   - Defines sagemaker metrics (-m, --md)
ssm run -p simple-sagemaker-example-cli -t task6-2 -s $BASEDIR/example6/code -e worker6.py \
    -d $BASEDIR/example6/external_dependency --iit task_6_1_model task6-1 model \
    --iit task_6_1_state task6-1 state ShardedByS3Key \
    -f tensorflow -m --md "Score" "Score=(.*?);" --tag "MyTag" "MyValue" \
    --ic 2 --task_type 2 -o $1/example6_2 &

# Running task6_1 again
#   - A completed task isn't executed again, but the current output is used instead. 
#       --ks (keep state, the default) is used to keep the current state
ssm run -p simple-sagemaker-example-cli -t task6-1 -s $BASEDIR/example6/code -e worker6.py \
    -i $BASEDIR/example6/data ShardedByS3Key \
    --iis persons s3://awsglue-datasets/examples/us-legislators/all/persons.json \
    --df $BASEDIR/example6 --repo_name "task6_repo" --aws_repo_name "task6_repo" \
    --ic 2 --task_type 1 -o $1/example6_1 > $1/example6_1_2_stdout --ks &


wait # wait for all processes
```

[`worker6.py`](https://github.com/shiftan/simple_sagemaker/blob/master/examples/readme_examples/example6/code/worker6.py) contains the following:
```python
    logger.info("Score=10;")
    time.sleep(60)  # sleep to be able to see the two scores
    logger.info("Score=20;")
```
This get captured by the `"Score=(.*?);"` regular expression in the `ssm` command above, then the metrics graphs can be viewed on the AWS console:

![Metrics example](https://github.com/shiftan/simple_sagemaker/blob/master/docs/metric_example.jpg?raw=true "Metric Example")

More information can be found [here](https://docs.aws.amazon.com/sagemaker/latest/dg/training-metrics.html).

Feel free to dive more into the [files of this example](https://github.com/shiftan/simple_sagemaker/tree/master/examples/readme_examples/example6). Specifically, note how the [same worker code](https://github.com/shiftan/simple_sagemaker/tree/master/examples/readme_examples/example6/code/worker6.py) is used for the two parts, and the `task_type` hyperparameter is used to distinguish between the two. 

# More examples
CLI based examples:
- [A fully featured advanced example](#A-fully-featured-advanced-example)
- [Passing command line arguments](#Passing-command-line-arguments)
- [Task state and output](#Task-state-and-output)
- [Providing input data](#Providing-channel-data)
- [Chaining tasks](#Chaining-tasks)
- [Configuring the docker image](#Configuring-the-docker-image)
- [Defining code dependencies](#Defining-code-dependencies)

API based example:
- [Single file example](#Single-file-example)

## Passing command line arguments
Any extra argument passed to the command line in assumed to be an additional command line argument / hyperparameter, and is accessible for the **worker** by the `hps` dictionary within the environment configuration.
For example, see the following worker code `worker2.py`:
```python
from worker_toolkit import worker_lib

worker_config = worker_lib.WorkerConfig(False)
print("-***-", worker_config.hps["msg"])
```
Runner CLI:
```bash
ssm run -p simple-sagemaker-example-cli -t task2 -e worker2.py --msg "Hello, world!" -o ./output/example2
```
Output from the log file
```
Invoking script with the following command:

/opt/conda/bin/python worker2.py --msg Hello, world!

Hello, world!
```
## Task state and output


A complete example can be seen in `worker3.py`:
```python
import os

from worker_toolkit import worker_lib

worker_config = worker_lib.WorkerConfig(False)

open(os.path.join(worker_config.output_data_dir, "output_data_dir"), "wt").write(
    "output_data_dir file"
)
open(os.path.join(worker_config.model_dir, "model_dir"), "wt").write("model_dir file")
open(os.path.join(worker_config.state, "state_dir"), "wt").write("state_dir file")

# Mark the tasks as completed, to allow other tasks to use its output, 
# and to avoid re-running it (unless enforced)
worker_config.markCompleted()
```
Runner CLI:
```bash
ssm run -p simple-sagemaker-example-cli -t task3 -e worker3.py -o ./output/example3
```
Output from the log file
```
Invoking script with the following command:

/opt/conda/bin/python worker2.py --msg Hello, world!

Hello, world!
```

## Providing input data
A **Job** can be configured to get a few data channels:
* A single local path can be used with the `-i/--input_path` argument. This path is synchronized to the **task** directory on the S3 bucket before running the **task**. On the **worker** side the data is accessible in `worker_config.channel_data`
* Additional S3 paths (many) can be set as well. Each input source is provided with `--iis [name] [S3 URI]`, and is accessible by the worker with `worker_config.channel_[name]` when [name] is the same one as was provided on the command line.
* Setting an output of a another **task** on the same **project**, see below ["Chaining tasks"](#Chaining-tasks)

Assuming a local `data` folder containing a single `sample_data.txt` file, a complete example can be seen in `worker4.py`:
```python
import logging
import subprocess
import sys

from worker_toolkit import worker_lib

logger = logging.getLogger(__name__)


def listDir(path):
    logger.info(f"*** START listing files in {path}")
    logger.info(
        subprocess.run(
            ["ls", "-la", "-R", path], stdout=subprocess.PIPE, universal_newlines=True
        ).stdout
    )
    logger.info(f"*** END file listing {path}")


if __name__ == "__main__":
    logging.basicConfig(stream=sys.stdout)
    worker_config = worker_lib.WorkerConfig(False)
    listDir(worker_config.channel_data)
    listDir(worker_config.channel_bucket)
```
Running command:
```bash
ssm run -p simple-sagemaker-example-cli -t task4 -e worker4.py -i ./data \
    --iis bucket s3://awsglue-datasets/examples/us-legislators/all/persons.json -o ./output/example4
```
Output from the log file
```
...
INFO:__main__:*** START listing files in /opt/ml/input/data/data
INFO:__main__:/opt/ml/input/data/data:
total 12
drwxr-xr-x 2 root root 4096 Sep 14 21:51 .
drwxr-xr-x 4 root root 4096 Sep 14 21:51 ..
-rw-r--r-- 1 root root   19 Sep 14 21:51 sample_data.txt

INFO:__main__:*** END file listing /opt/ml/input/data/data
INFO:__main__:*** START listing files in /opt/ml/input/data/bucket
INFO:__main__:/opt/ml/input/data/bucket:
total 7796
drwxr-xr-x 2 root root    4096 Sep 14 21:51 .
drwxr-xr-x 4 root root    4096 Sep 14 21:51 ..
-rw-r--r-- 1 root root 7973806 Sep 14 21:51 persons.json

INFO:__main__:*** END file listing /opt/ml/input/data/bucket
...
```

## Chaining tasks
The output of a completed **task** on the same **project** can be used as an input to another **task**, by using the `--iit [name] [task name] [output type]` command line parameter, where:
- [name] - is the name of the input source, accessible by the worker with `worker_config.channel_[name]`
- [task name] - the name of the **task** whose output is used as input 
- [output type] - the **task** output type, one of "model", "output", "state"

Using the model output of *task3* and the same `worker4.py` code, we can now run:
```bash
ssm run -p simple-sagemaker-example-cli -t task5 -e worker4.py --iit bucket task3 model -o ./output/example5
```

And get the following output from in the log file:
```
INFO:__main__:*** START listing files in 
INFO:__main__:
INFO:__main__:*** END file listing 
INFO:__main__:*** START listing files in /opt/ml/input/data/bucket
INFO:__main__:/opt/ml/input/data/bucket:
total 12
drwxr-xr-x 2 root root 4096 Sep 14 21:55 .
drwxr-xr-x 3 root root 4096 Sep 14 21:55 ..
-rw-r--r-- 1 root root  128 Sep 14 21:55 model.tar.gz

INFO:__main__:*** END file listing /opt/ml/input/data/bucket
```

## Configuring the docker image
The image used to run a task can either be selected from a [pre-built ones](https://github.com/aws/deep-learning-containers/blob/master/available_images.md) 
or extended with additional Dockerfile commands.
The `framework`, `framework_version` and `py_version` CLI parameters are used to define the pre-built image, then if a path to a directory containing the Dockerfile is given by `docker_file_path_or_content`, it used along with `aws_repo_name`, `repo_name` and `image_tag` to build and push an image to ECS, and then set it as the used image.
The base image should be set to `__BASE_IMAGE__` within the Dockerfile, and is automatically replaced with the correct base image (according to the provided parameters above) before building it.
The API parameter for the Dockerfile path is named `docker_file_path_or_content` and allows to provide the content of the Dockerfile, e.g. 
```python
dockerFileContent = """
# __BASE_IMAGE__ is automatically replaced with the correct base image
FROM __BASE_IMAGE__
RUN pip3 install pandas==1.1 scikit-learn==0.21.3
"""
```
Sample usages:
1. [CLI Example 6_1](https://github.com/shiftan/simple_sagemaker/tree/master/examples/readme_examples/example6)- a CLI example launched by [run.sh](https://github.com/shiftan/simple_sagemaker/tree/master/examples/readme_examples/run.sh)
2. [single file example](https://github.com/shiftan/simple_sagemaker/tree/master/examples/single_file/example.py) - API with Dockerfile content
2. [single task example](https://github.com/shiftan/simple_sagemaker/tree/master/examples/single_task/example.py) - API with Dockerfile path

## Defining code dependencies
Additional local code dependencies can be specified with the `dependencies` CLI/API parameters. These dependencies are packed along with
the source code, and are extracted on the root code folder in run time.

Sample usages:
1. [CLI Example 6_2](https://github.com/shiftan/simple_sagemaker/tree/master/examples/readme_examples/example6)- a CLI example launched by [run.sh](https://github.com/shiftan/simple_sagemaker/tree/master/examples/readme_examples/run.sh)
2. [single task example](https://github.com/shiftan/simple_sagemaker/tree/master/examples/single_task/example.py) - API

---

## Single file example
A [single file example](https://github.com/shiftan/simple_sagemaker/tree/master/examples/single_file/example.py) can be found in the [examples directory](https://github.com/shiftan/simple_sagemaker/tree/master/examples).
First, define the **runner**:
```python
dockerFileContent = """
# __BASE_IMAGE__ is automatically replaced with the correct base image
FROM __BASE_IMAGE__
RUN pip3 install pandas==1.1 scikit-learn==0.21.3
"""
file_path = Path(__file__).parent


def runner(project_name="simple-sagemaker-sf", prefix="", postfix="", output_path=None):
    from simple_sagemaker.sm_project import SageMakerProject

    sm_project = SageMakerProject(prefix + project_name + postfix)
    # define the code parameters
    sm_project.setDefaultCodeParams(
        source_dir=None, entry_point=__file__, dependencies=[]
    )
    # define the instance parameters
    sm_project.setDefaultInstanceParams(instance_count=2, max_run_mins=15)
    # docker image
    sm_project.setDefaultImageParams(
        aws_repo_name="task_repo",
        repo_name="task_repo",
        image_tag="latest",
        docker_file_path_or_content=dockerFileContent,
    )
    image_uri = sm_project.buildOrGetImage(
        instance_type=sm_project.defaultInstanceParams.instance_type
    )

    # *** Task 1 - process input data
    task1_name = "task1"
    # set the input data
    input_data_path = file_path / "data"
    # run the task
    sm_project.runTask(
        task1_name,
        image_uri,
        input_distribution="ShardedByS3Key",  # distribute the input files among the workers
        hyperparameters={"worker": 1, "arg": "hello world!", "task": 1},
        input_data_path=str(input_data_path) if input_data_path.is_dir() else None,
        clean_state=True,  # clean the current state, also forces re-running
    )
    # download the results
    if not output_path:
        output_path = file_path / "output"
    shutil.rmtree(output_path, ignore_errors=True)
    sm_project.downloadResults(task1_name, Path(output_path) / "output1")
```
An additional **task** that depends on the previous one can now be scheduled as well:
```python
    # *** Task 2 - process the results of Task 1
    task2_name = "task2"
    # set the input
    additional_inputs = {
        "task2_data": sm_project.getInputConfig(task1_name, "model"),
        "task2_data_dist": sm_project.getInputConfig(
            task1_name, "model", distribution="ShardedByS3Key"
        ),
    }
    # run the task
    sm_project.runTask(
        task2_name,
        image_uri,
        hyperparameters={"worker": 1, "arg": "hello world!", "task": 2},
        clean_state=True,  # clean the current state, also forces re-running
        additional_inputs=additional_inputs,
    )
    # download the results
    sm_project.downloadResults(task2_name, Path(output_path) / "output2")

    return sm_project
```

Then, the worker code (note: the same function is used for the two different **tasks**, depending on the `task` hyperparameter):
```python
def worker():
    from worker_toolkit import worker_lib

    logger.info("Starting worker...")
    # parse the arguments
    worker_config = worker_lib.WorkerConfig()

    logger.info(f"Hyperparams: {worker_config.hps}")
    logger.info(f"Input data files: {list(Path(worker_config.channel_data).rglob('*'))}")
    logger.info(f"State files: { list(Path(worker_config.state).rglob('*'))}")

    if int(worker_config.hps["task"]) == 1:
        # update the state per running instance
        open(
            f"{worker_config.instance_state}/state_{worker_config.current_host}", "wt"
        ).write("state")
        # write to the model output directory
        for file in Path(worker_config.channel_data).rglob("*"):
            if file.is_file():
                relp = file.relative_to(worker_config.channel_data)
                path = Path(worker_config.model_dir) / (
                    str(relp) + "_proc_by_" + worker_config.current_host
                )
                path.write_text(
                    file.read_text() + " processed by " + worker_config.current_host
                )
        open(
            f"{worker_config.model_dir}/output_{worker_config.current_host}", "wt"
        ).write("output")
    elif int(worker_config.hps["task"]) == 2:
        logger.info(
            f"Input task2_data: {list(Path(worker_config.channel_task2_data).rglob('*'))}"
        )
        logger.info(
            f"Input task2_data_dist: {list(Path(worker_config.channel_task2_data_dist).rglob('*'))}"
        )

    # mark the task as completed
    worker_config.markCompleted()
    logger.info("finished!")
```

To pack everything in a single file, we use the command line argument `--worker` (as defined in the `runner` function) to distinguish between **runner** and worker runs
```python
import logging
import shutil
import sys
from pathlib import Path

logger = logging.getLogger(__name__)

...

def main():
    logging.basicConfig(stream=sys.stdout, level=logging.INFO)
    if "--worker" in sys.argv:
        worker()
    else:
        runner()


if __name__ == "__main__":
    main()
```
Running the file, with a sibling directory named `data` with a sample file [as on the example](https://github.com/shiftan/simple_sagemaker/tree/master/examples/single_file/data), prduces the following outputs for Task 1:
```
INFO:__main__:Hyperparams: {'arg': 'hello world!', 'task': 1, 'worker': 1}
INFO:__main__:Input data files: [PosixPath('/opt/ml/input/data/data/sample_data1.txt')]
INFO:__main__:State files: [PosixPath('/state/algo-1')]
INFO:worker_toolkit.worker_lib:Marking instance algo-1 completion
INFO:worker_toolkit.worker_lib:Creating instance specific state dir
INFO:__main__:finished!
```

```
INFO:__main__:Hyperparams: {'arg': 'hello world!', 'task': 1, 'worker': 1}
INFO:__main__:Input data files: [PosixPath('/opt/ml/input/data/data/sample_data2.txt')]
INFO:__main__:State files: [PosixPath('/state/algo-2')]
INFO:worker_toolkit.worker_lib:Marking instance algo-2 completion
INFO:worker_toolkit.worker_lib:Creating instance specific state dir
INFO:__main__:finished!
```

And the following for Task 2:
```
INFO:__main__:Hyperparams: {'arg': 'hello world!', 'task': 2, 'worker': 1}
INFO:__main__:Input data files: [PosixPath('worker_toolkit'), PosixPath('example.py'), PosixPath('worker_toolkit/worker_lib.py'), PosixPath('worker_toolkit/__pycache__'), PosixPath('worker_toolkit/__init__.py'), PosixPath('worker_toolkit/__pycache__/__init__.cpython-38.pyc'), PosixPath('worker_toolkit/__pycache__/worker_lib.cpython-38.pyc')]
INFO:__main__:State files: [PosixPath('/state/algo-1')]
INFO:__main__:Input task2_data: [PosixPath('/opt/ml/input/data/task2_data/model.tar.gz')]
INFO:__main__:Input task2_data_dist: [PosixPath('/opt/ml/input/data/task2_data_dist/model.tar.gz')]
INFO:worker_toolkit.worker_lib:Marking instance algo-1 completion
INFO:worker_toolkit.worker_lib:Creating instance specific state dir
```

```
INFO:__main__:Hyperparams: {'arg': 'hello world!', 'task': 1, 'worker': 1}
INFO:__main__:Input data files: [PosixPath('/opt/ml/input/data/data/sample_data2.txt')]
INFO:__main__:State files: [PosixPath('/state/algo-2')]
INFO:worker_toolkit.worker_lib:Marking instance algo-2 completion
INFO:worker_toolkit.worker_lib:Creating instance specific state dir
INFO:__main__:finished!

```

As mentioned, the complete code can be found in [this directory](https://github.com/shiftan/simple_sagemaker/tree/master/examples/single_file), 


# Development
## Pushing a code change
1. Develop ...
2. Format & lint
```bash
tox -e cf
tox -e lint
```
3. Cleanup
```bash
tox -e clean
```
3. Test
```bash
tox
```
4. Generate & test coverage
```bash
tox -e report
```
5. [Optionally] - bump the version string on /src/simple_sagemaker/__init__ to allow the release of a new version
5. Push your code to a development branch
    - Every push is tested for linting + some
6. Create a pull request to the master branch
    - Every master push is fully tested
7. If the tests succeed, the new version is published to [PyPi](https://pypi.org/project/simple-sagemaker/)


# Open issues
1. S3_sync doesn't delete remote files if deleted locally + optimization
2. Handling spot instance / timeout termination / signals
3. Local testing/debugging
<<<<<<< HEAD
4. Full documentation of the APIs (Readme / Read the docs + CLI?)
5. Add support for additional SageMaker features:
    - [Built in algorithms](https://docs.aws.amazon.com/sagemaker/latest/dg/algos.html)
    - More [frameworks](https://sagemaker.readthedocs.io/en/stable/frameworks/index.html)
    - [Experiments](https://docs.aws.amazon.com/sagemaker/latest/dg/experiments.html)
    - [Debugger](https://docs.aws.amazon.com/sagemaker/latest/dg/train-debugger.html)
    - [Automatic Tuning](https://docs.aws.amazon.com/sagemaker/latest/dg/automatic-model-tuning.html)
=======
4. Full documentation of the APIs (Readme / Read the docs + CLI?)
>>>>>>> f6b9bf1f
<|MERGE_RESOLUTION|>--- conflicted
+++ resolved
@@ -202,16 +202,10 @@
                [--dependencies DEPENDENCIES [DEPENDENCIES ...]]
                [--instance_type INSTANCE_TYPE]
                [--instance_count INSTANCE_COUNT] [--volume_size VOLUME_SIZE]
-<<<<<<< HEAD
                [--no_spot] [--use_spot_instances]
                [--max_wait_mins MAX_WAIT_MINS] [--max_run_mins MAX_RUN_MINS]
                [--aws_repo_name AWS_REPO_NAME] [--repo_name REPO_NAME]
                [--image_tag IMAGE_TAG]
-=======
-               [--no_spot] [--use_spot_instances] [--max_wait_mins MAX_WAIT_MINS]
-               [--max_run_mins MAX_RUN_MINS] [--aws_repo_name aws_repo_name]
-               [--repo_name REPO_NAME] [--image_tag IMAGE_TAG]
->>>>>>> f6b9bf1f
                [--docker_file_path_or_content DOCKER_FILE_PATH_OR_CONTENT]
                [--framework {pytorch,tensorflow}]
                [--framework_version FRAMEWORK_VERSION]
@@ -260,11 +254,7 @@
                         Size in GB of the EBS volume to use for storing input
                         data. Must be large enough to store input data.
   --no_spot             Use on demand instances
-<<<<<<< HEAD
   --use_spot_instances  Specifies whether to use SageMaker Managed Spot
-=======
-  --use_spot_instances            Specifies whether to use SageMaker Managed Spot
->>>>>>> f6b9bf1f
                         instances.
   --max_wait_mins MAX_WAIT_MINS
                         Timeout in minutes waiting for spot instances. After
@@ -278,25 +268,17 @@
                         its current status.
 
 Image:
-<<<<<<< HEAD
   --aws_repo_name AWS_REPO_NAME, --ar AWS_REPO_NAME
-=======
-  --aws_repo_name aws_repo_name, --ar aws_repo_name
->>>>>>> f6b9bf1f
                         Name of ECS repository.
   --repo_name REPO_NAME, --rn REPO_NAME
                         Name of local repository.
   --image_tag IMAGE_TAG
                         Image tag.
   --docker_file_path_or_content DOCKER_FILE_PATH_OR_CONTENT, --df DOCKER_FILE_PATH_OR_CONTENT
-<<<<<<< HEAD
                         Path to a directory containing the DockerFile. The
                         base image should be set to `__BASE_IMAGE__` within
                         the Dockerfile, and is automatically replaced with the
                         correct base image.
-=======
-                        Path to a directory containing the DockerFile
->>>>>>> f6b9bf1f
   --framework {pytorch,tensorflow}, -f {pytorch,tensorflow}
                         The framework to use, see https://github.com/aws/deep-
                         learning-containers/blob/master/available_images.md
@@ -873,14 +855,10 @@
 1. S3_sync doesn't delete remote files if deleted locally + optimization
 2. Handling spot instance / timeout termination / signals
 3. Local testing/debugging
-<<<<<<< HEAD
 4. Full documentation of the APIs (Readme / Read the docs + CLI?)
 5. Add support for additional SageMaker features:
     - [Built in algorithms](https://docs.aws.amazon.com/sagemaker/latest/dg/algos.html)
     - More [frameworks](https://sagemaker.readthedocs.io/en/stable/frameworks/index.html)
     - [Experiments](https://docs.aws.amazon.com/sagemaker/latest/dg/experiments.html)
     - [Debugger](https://docs.aws.amazon.com/sagemaker/latest/dg/train-debugger.html)
-    - [Automatic Tuning](https://docs.aws.amazon.com/sagemaker/latest/dg/automatic-model-tuning.html)
-=======
-4. Full documentation of the APIs (Readme / Read the docs + CLI?)
->>>>>>> f6b9bf1f
+    - [Automatic Tuning](https://docs.aws.amazon.com/sagemaker/latest/dg/automatic-model-tuning.html)